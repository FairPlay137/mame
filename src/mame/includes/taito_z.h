// license:BSD-3-Clause
// copyright-holders:David Graves
/*************************************************************************

    Taito Z system

*************************************************************************/
#ifndef MAME_INCLUDES_TAITO_Z_H
#define MAME_INCLUDES_TAITO_Z_H

#pragma once

#include "audio/taitosnd.h"
#include "machine/eepromser.h"
#include "machine/taitoio.h"
#include "sound/flt_vol.h"
#include "video/tc0100scn.h"
#include "video/tc0110pcr.h"
#include "video/tc0150rod.h"
#include "video/tc0480scp.h"
#include "screen.h"


class taitoz_state : public driver_device
{
public:
	taitoz_state(const machine_config &mconfig, device_type type, const char *tag) :
		driver_device(mconfig, type, tag),
		m_spriteram(*this, "spriteram"),
		m_spritemap(*this, "spritemap"),
		m_maincpu(*this, "maincpu"),
		m_subcpu(*this, "sub"),
		m_tc0480scp(*this, "tc0480scp"),
		m_tc0150rod(*this, "tc0150rod"),
		m_tc0100scn(*this, "tc0100scn"),
		m_tc0110pcr(*this, "tc0110pcr"),
		m_tc0040ioc(*this, "tc0040ioc"),
		m_tc0220ioc(*this, "tc0220ioc"),
		m_tc0510nio(*this, "tc0510nio"),
		m_tc0140syt(*this, "tc0140syt"),
		m_screen(*this, "screen"),
		m_gfxdecode(*this, "gfxdecode"),
		m_filter(*this, {"2610.1.r", "2610.1.l", "2610.2.r", "2610.2.l"}),
		m_gas(*this, "GAS"),
		m_brake(*this, "BRAKE"),
		m_steer(*this, "STEER"),
		m_stickx(*this, "STICKX"),
		m_sticky(*this, "STICKY")
	{ }

	DECLARE_CUSTOM_INPUT_MEMBER(gas_pedal_r);
	DECLARE_CUSTOM_INPUT_MEMBER(brake_pedal_r);
	template <int axis> DECLARE_CUSTOM_INPUT_MEMBER(adstick_r);

	void bshark_base(machine_config &config);
	void bshark(machine_config &config);
	void bsharkjjs(machine_config &config);

protected:
<<<<<<< HEAD
	virtual void device_timer(timer_instance const &timer) override;
=======
>>>>>>> a99d2f32
	virtual void device_post_load() override;
	virtual void machine_start() override;
	virtual void machine_reset() override;

	void screen_config(machine_config &config, int vdisp_start, int vdisp_end);

	void cpua_ctrl_w(offs_t offset, u16 data, u16 mem_mask = ~0);
	void coin_control_w(u8 data);
	void pancontrol_w(offs_t offset, u8 data);

	void bshark_draw_sprites_16x8(screen_device &screen, bitmap_ind16 &bitmap, const rectangle &cliprect, int y_offs);

	/* memory pointers */
	required_shared_ptr<u16> m_spriteram;
	required_region_ptr<u16> m_spritemap;

	/* devices */
	required_device<cpu_device> m_maincpu;
	required_device<cpu_device> m_subcpu;
	optional_device<tc0480scp_device> m_tc0480scp;
	optional_device<tc0150rod_device> m_tc0150rod;
	optional_device<tc0100scn_device> m_tc0100scn;
	optional_device<tc0110pcr_device> m_tc0110pcr;
	optional_device<tc0040ioc_device> m_tc0040ioc;
	optional_device<tc0220ioc_device> m_tc0220ioc;
	optional_device<tc0510nio_device> m_tc0510nio;
	optional_device<tc0140syt_device> m_tc0140syt;  // bshark & spacegun miss the CPUs which shall use TC0140
	required_device<screen_device> m_screen;
	required_device<gfxdecode_device> m_gfxdecode;
	optional_device_array<filter_volume_device, 4> m_filter;
	optional_ioport m_gas;
	optional_ioport m_brake;
	optional_ioport m_steer;
	optional_ioport m_stickx;
	optional_ioport m_sticky;

	/* misc */
	u16      m_cpua_ctrl;

private:
	u32 screen_update_bshark(screen_device &screen, bitmap_ind16 &bitmap, const rectangle &cliprect);
	void parse_cpu_control();

	void bshark_cpub_map(address_map &map);
	void bshark_map(address_map &map);
	void bsharkjjs_map(address_map &map);
};


class taitoz_z80_sound_state : public taitoz_state
{
public:
	taitoz_z80_sound_state(const machine_config &mconfig, device_type type, const char *tag) :
		taitoz_state(mconfig, type, tag),
		m_audiocpu(*this, "audiocpu"),
		m_z80bank(*this, "z80bank")
	{
	}

	void aquajack(machine_config &config);

protected:
	virtual void machine_start() override;

	u16 dblaxle_steer_input_r(offs_t offset);

	u32 screen_update_chasehq(screen_device &screen, bitmap_ind16 &bitmap, const rectangle &cliprect);

	void z80_sound_map(address_map &map);

	required_device<cpu_device> m_audiocpu;

private:
	u16 aquajack_unknown_r();
	void sound_bankswitch_w(u8 data);

	void chasehq_draw_sprites_16x16(screen_device &screen, bitmap_ind16 &bitmap, const rectangle &cliprect, int y_offs);
	void aquajack_draw_sprites_16x8(screen_device &screen, bitmap_ind16 &bitmap,const rectangle &cliprect,int y_offs);
	u32 screen_update_aquajack(screen_device &screen, bitmap_ind16 &bitmap, const rectangle &cliprect);

	void aquajack_map(address_map &map);
	void aquajack_cpub_map(address_map &map);

	required_memory_bank m_z80bank;
};


class contcirc_state : public taitoz_z80_sound_state
{
public:
	contcirc_state(const machine_config &mconfig, device_type type, const char *tag) :
		taitoz_z80_sound_state(mconfig, type, tag),
		m_shutter_out(*this, "shutter%u", 0U)
	{
	}

	void contcirc(machine_config &config);
	void enforce(machine_config &config);

protected:
	virtual void machine_start() override;
	virtual void video_start() override;

private:
	u8 contcirc_input_bypass_r();
	void contcirc_out_w(u8 data);
	DECLARE_WRITE_LINE_MEMBER(scope_vblank);

	void contcirc_draw_sprites_16x8(screen_device &screen, bitmap_ind16 &bitmap, const rectangle &cliprect, int y_offs);
	u32 screen_update_contcirc(screen_device &screen, bitmap_ind16 &bitmap, const rectangle &cliprect);

	void contcirc_map(address_map &map);
	void contcirc_cpub_map(address_map &map);
	void enforce_map(address_map &map);
	void enforce_cpub_map(address_map &map);

	output_finder<2> m_shutter_out;

	int      m_road_palbank;
	int      m_shutter_toggle;
	u8       m_shutter_control;
};


class chasehq_state : public taitoz_z80_sound_state
{
public:
	chasehq_state(const machine_config &mconfig, device_type type, const char *tag) :
		taitoz_z80_sound_state(mconfig, type, tag),
		m_unknown_io(*this, "UNK%u", 1U),
		m_lamps(*this, "lamp%u", 0U)
	{
	}

	void chasehq(machine_config &config);

protected:
	virtual void machine_start() override;

private:
	void chasehq_cpua_ctrl_w(offs_t offset, u16 data, u16 mem_mask = ~0);
	u8 chasehq_input_bypass_r();
	u16 chasehq_motor_r(offs_t offset);
	void chasehq_motor_w(offs_t offset, u16 data);

	void chasehq_map(address_map &map);
	void chasehq_cpub_map(address_map &map);

	required_ioport_array<4> m_unknown_io;
	output_finder<2> m_lamps;
};


class sci_state : public taitoz_z80_sound_state
{
public:
	sci_state(const machine_config &mconfig, device_type type, const char *tag) :
		taitoz_z80_sound_state(mconfig, type, tag)
	{
	}

	void sci(machine_config &config);
	void racingb(machine_config &config);

protected:
	enum
	{
		TIMER_TAITOZ_INTERRUPT6,
	};

	virtual void device_timer(emu_timer &timer, device_timer_id id, int param, void *ptr) override;
	virtual void machine_start() override;
	virtual void machine_reset() override;
	virtual void video_start() override;

private:
	u16 sci_steer_input_r(offs_t offset);
	u16 sci_spriteframe_r();
	void sci_spriteframe_w(u16 data);

	INTERRUPT_GEN_MEMBER(sci_interrupt);

	void sci_draw_sprites_16x8(screen_device &screen, bitmap_ind16 &bitmap, const rectangle &cliprect, int y_offs);
	u32 screen_update_sci(screen_device &screen, bitmap_ind16 &bitmap, const rectangle &cliprect);
	u32 screen_update_racingb(screen_device &screen, bitmap_ind16 &bitmap, const rectangle &cliprect);

	void sci_map(address_map &map);
	void sci_cpub_map(address_map &map);
	void racingb_map(address_map &map);
	void racingb_cpub_map(address_map &map);

	int      m_sci_spriteframe;
	s32      m_sci_int6;
};


class nightstr_state : public taitoz_z80_sound_state
{
public:
	nightstr_state(const machine_config &mconfig, device_type type, const char *tag) :
		taitoz_z80_sound_state(mconfig, type, tag),
		m_motor_dir(*this, "Motor_%u_Direction", 1U),
		m_motor_speed(*this, "Motor_%u_Speed", 1U),
		m_motor_debug(*this, "motor_debug")
	{
	}

	void nightstr(machine_config &config);

protected:
	virtual void machine_start() override;

private:
	void nightstr_motor_w(offs_t offset, u16 data);

	void nightstr_map(address_map &map);
	void nightstr_cpub_map(address_map &map);

	output_finder<3> m_motor_dir;
	output_finder<3> m_motor_speed;
	output_finder<> m_motor_debug;
};


class spacegun_state : public taitoz_state
{
public:
	spacegun_state(const machine_config &mconfig, device_type type, const char *tag) :
		taitoz_state(mconfig, type, tag),
		m_eeprom(*this, "eeprom"),
		m_io_eepromout(*this, "EEPROMOUT"),
		m_recoil(*this, "Player%u_Gun_Recoil", 1U)
	{
	}

	void spacegun(machine_config &config);

protected:
	virtual void machine_start() override;

private:
	void spacegun_eeprom_w(u8 data);
	void spacegun_gun_output_w(u16 data);

	void spacegun_draw_sprites_16x8(screen_device &screen, bitmap_ind16 &bitmap,const rectangle &cliprect,int y_offs);
	u32 screen_update_spacegun(screen_device &screen, bitmap_ind16 &bitmap, const rectangle &cliprect);

	void spacegun_map(address_map &map);
	void spacegun_cpub_map(address_map &map);

	required_device<eeprom_serial_93cxx_device> m_eeprom;
	required_ioport m_io_eepromout;
	output_finder<2> m_recoil;

	u8       m_eep_latch;
};


class dblaxle_state : public taitoz_z80_sound_state
{
public:
	dblaxle_state(const machine_config &mconfig, device_type type, const char *tag) :
		taitoz_z80_sound_state(mconfig, type, tag),
		m_wheel_vibration(*this, "Wheel_Vibration")
	{
	}

	void dblaxle(machine_config &config);

protected:
	virtual void machine_start() override;

private:
	void dblaxle_cpua_ctrl_w(offs_t offset, u16 data, u16 mem_mask = ~0);

	u32 screen_update_dblaxle(screen_device &screen, bitmap_ind16 &bitmap, const rectangle &cliprect);

	void dblaxle_map(address_map &map);
	void dblaxle_cpub_map(address_map &map);

	output_finder<> m_wheel_vibration;
};

#endif // MAME_INCLUDES_TAITO_Z_H<|MERGE_RESOLUTION|>--- conflicted
+++ resolved
@@ -57,10 +57,6 @@
 	void bsharkjjs(machine_config &config);
 
 protected:
-<<<<<<< HEAD
-	virtual void device_timer(timer_instance const &timer) override;
-=======
->>>>>>> a99d2f32
 	virtual void device_post_load() override;
 	virtual void machine_start() override;
 	virtual void machine_reset() override;
@@ -231,7 +227,7 @@
 		TIMER_TAITOZ_INTERRUPT6,
 	};
 
-	virtual void device_timer(emu_timer &timer, device_timer_id id, int param, void *ptr) override;
+	virtual void device_timer(timer_instance const &timer) override;
 	virtual void machine_start() override;
 	virtual void machine_reset() override;
 	virtual void video_start() override;
