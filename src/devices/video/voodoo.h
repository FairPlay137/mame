--- conflicted
+++ resolved
@@ -142,18 +142,12 @@
 
 // ======================> tmu_state
 
-<<<<<<< HEAD
-	TIMER_CALLBACK_MEMBER( vblank_off_callback );
-	TIMER_CALLBACK_MEMBER( stall_cpu_callback );
-	TIMER_CALLBACK_MEMBER( vblank_on_callback );
-=======
 // tmu_state holds TMU-specific register and palette state
 class tmu_state
 {
 public:
 	// construction
 	tmu_state();
->>>>>>> 1f192de4
 
 	// initialization
 	void init(int index, shared_tables const &share, u8 *ram, u32 size);
@@ -388,38 +382,9 @@
 }
 
 
-<<<<<<< HEAD
-	void check_stalled_cpu(attotime current_time);
-	static void flush_fifos( voodoo_device* vd, attotime current_time);
-	void init_fbi(voodoo_device *vd, fbi_state *f, void *memory, int fbmem);
-	static int32_t register_w(voodoo_device *vd, offs_t offset, uint32_t data);
-	static int32_t swapbuffer(voodoo_device *vd, uint32_t data);
-	static int32_t lfb_w(voodoo_device *vd, offs_t offset, uint32_t data, uint32_t mem_mask);
-	static int32_t texture_w(voodoo_device *vd, offs_t offset, uint32_t data);
-	int32_t lfb_direct_w(offs_t offset, uint32_t data, uint32_t mem_mask);
-	static int32_t banshee_2d_w(voodoo_device *vd, offs_t offset, uint32_t data);
-	void stall_cpu(int state, attotime current_time);
-	void soft_reset();
-	void recompute_video_memory();
-	void adjust_vblank_timer();
-	static int32_t fastfill(voodoo_device *vd);
-	static int32_t triangle(voodoo_device *vd);
-	static int32_t begin_triangle(voodoo_device *vd);
-	static int32_t draw_triangle(voodoo_device *vd);
-	static int32_t setup_and_draw_triangle(voodoo_device *vd);
-	static int32_t triangle_create_work_item(voodoo_device* vd,uint16_t *drawbuf, int texcount);
-	static raster_info *add_rasterizer(voodoo_device *vd, const raster_info *cinfo);
-	static raster_info *find_rasterizer(voodoo_device *vd, int texcount);
-	static void dump_rasterizer_stats(voodoo_device *vd);
-
-	void accumulate_statistics(const stats_block &block);
-	void update_statistics(bool accumulate);
-	void reset_counters();
-=======
 //**************************************************************************
 //  GENERIC VOODOO DEVICE
 //**************************************************************************
->>>>>>> 1f192de4
 
 // ======================> generic_voodoo_device
 
@@ -471,21 +436,9 @@
 };
 
 
-<<<<<<< HEAD
-	uint8_t             index;                  // index of board
-	screen_device *     m_screen;               // the screen we are acting on
-	cpu_device *        m_cpu;                  // the CPU we interact with
-	const uint8_t       vd_type;                // type of system
-	uint8_t             chipmask;               // mask for which chips are available
-	uint32_t            freq;                   // operating frequency
-	subseconds          subseconds_per_cycle;   // subseconds per cycle
-	uint32_t            extra_cycles;           // extra cycles not yet accounted for
-	int                 trigger;                // trigger used for stalling
-=======
 //**************************************************************************
 //  VOODOO 1 DEVICE
 //**************************************************************************
->>>>>>> 1f192de4
 
 DECLARE_DEVICE_TYPE(VOODOO_1, voodoo_1_device)
 
