// license:BSD-3-Clause
// copyright-holders:Patrick Mackinlay
<<<<<<< HEAD

#ifndef MAME_DEVICES_CPU_CLIPPER_H
#define MAME_DEVICES_CPU_CLIPPER_H

=======
#ifndef MAME_CPU_CLIPPER_CLIPPER_H
#define MAME_CPU_CLIPPER_CLIPPER_H

>>>>>>> a0a9c325
#pragma once

#include <limits.h>


class clipper_device : public cpu_device
{
	enum registers
	{
		CLIPPER_R0, CLIPPER_R1, CLIPPER_R2, CLIPPER_R3, CLIPPER_R4, CLIPPER_R5, CLIPPER_R6, CLIPPER_R7,
		CLIPPER_R8, CLIPPER_R9, CLIPPER_R10, CLIPPER_R11, CLIPPER_R12, CLIPPER_R13, CLIPPER_R14, CLIPPER_R15,

		CLIPPER_F0, CLIPPER_F1, CLIPPER_F2, CLIPPER_F3, CLIPPER_F4, CLIPPER_F5, CLIPPER_F6, CLIPPER_F7,
		CLIPPER_F8, CLIPPER_F9, CLIPPER_F10, CLIPPER_F11, CLIPPER_F12, CLIPPER_F13, CLIPPER_F14, CLIPPER_F15,

		CLIPPER_PSW,
		CLIPPER_SSW,
		CLIPPER_PC,
	};

	enum addressing_modes
	{
		ADDR_MODE_PC32  = 0x10,
		ADDR_MODE_ABS32 = 0x30,
		ADDR_MODE_REL32 = 0x60,
		ADDR_MODE_PC16  = 0x90,
		ADDR_MODE_REL12 = 0xa0,
		ADDR_MODE_ABS16 = 0xb0,
		ADDR_MODE_PCX   = 0xd0,
		ADDR_MODE_RELX  = 0xe0,
	};

	// branch conditions
	enum branch_conditions
	{
		BRANCH_T   = 0x0,
		BRANCH_LT  = 0x1,
		BRANCH_LE  = 0x2,
		BRANCH_EQ  = 0x3,
		BRANCH_GT  = 0x4,
		BRANCH_GE  = 0x5,
		BRANCH_NE  = 0x6,
		BRANCH_LTU = 0x7,
		BRANCH_LEU = 0x8,
		BRANCH_GTU = 0x9,
		BRANCH_GEU = 0xa,
		BRANCH_V   = 0xb,
		BRANCH_NV  = 0xc,
		BRANCH_N   = 0xd,
		BRANCH_NN  = 0xe,
		BRANCH_FN  = 0xf,
	};

	enum psw
	{
		PSW_N   = 0x00000001, // negative
		PSW_Z   = 0x00000002, // zero
		PSW_V   = 0x00000004, // overflow
		PSW_C   = 0x00000008, // carry out or borrow in
		PSW_FX  = 0x00000010, // floating inexact
		PSW_FU  = 0x00000020, // floating underflow
		PSW_FD  = 0x00000040, // floating divide by zero
		PSW_FV  = 0x00000080, // floating overflow
		PSW_FI  = 0x00000100, // floating invalid operation
		PSW_EFX = 0x00000200, // enable floating inexact trap
		PSW_EFU = 0x00000400, // enable floating underflow trap
		PSW_EFD = 0x00000800, // enable floating divide by zero trap
		PSW_EFV = 0x00001000, // enable floating overflow trap
		PSW_EFI = 0x00002000, // enable floating invalid operation trap
		PSW_EFT = 0x00004000, // enable floating trap
		PSW_FR  = 0x00018000, // floating rounding mode (2 bits)
							  // unused (3 bits)
		PSW_DSP = 0x00300000, // c400 - delay slot pointer (2 bits)
		PSW_BIG = 0x00400000, // c400 - big endian (hardware)
		PSW_T   = 0x00800000, // trace trap
		PSW_CTS = 0x0f000000, // cpu trap status (4 bits)
		PSW_MTS = 0xf0000000, // memory trap status (4 bits)
	};

	enum clipper_ssw
	{
		SSW_IN  = 0x0000000f, // interrupt number (4 bits)
		SSW_IL  = 0x000000f0, // interrupt level (4 bits)
		SSW_EI  = 0x00000100, // enable interrupts
		SSW_ID  = 0x0001fe00, // cpu rev # and type (8 bits)
						  // unused (5 bits)
		SSW_FRD = 0x00400000, // floating registers dirty
		SSW_TP  = 0x00800000, // trace trap pending
		SSW_ECM = 0x01000000, // enabled corrected memory error
		SSW_DF  = 0x02000000, // fpu disabled
		SSW_M   = 0x04000000, // mapped mode
		SSW_KU  = 0x08000000, // user protect key
		SSW_UU  = 0x10000000, // user data mode
		SSW_K   = 0x20000000, // protect key
		SSW_U   = 0x40000000, // user mode
		SSW_P   = 0x80000000, // previous mode
	};

	enum exception_vectors
	{
		// data memory trap group
		EXCEPTION_D_CORRECTED_MEMORY_ERROR     = 0x108,
		EXCEPTION_D_UNCORRECTABLE_MEMORY_ERROR = 0x110,
		EXCEPTION_D_ALIGNMENT_FAULT            = 0x120,
		EXCEPTION_D_PAGE_FAULT                 = 0x128,
		EXCEPTION_D_READ_PROTECT_FAULT         = 0x130,
		EXCEPTION_D_WRITE_PROTECT_FAULT        = 0x138,

		// floating-point arithmetic trap group
		EXCEPTION_FLOATING_INEXACT             = 0x180,
		EXCEPTION_FLOATING_UNDERFLOW           = 0x188,
		EXCEPTION_FLOATING_DIVIDE_BY_ZERO      = 0x190,
		EXCEPTION_FLOATING_OVERFLOW            = 0x1a0,
		EXCEPTION_FLOATING_INVALID_OPERATION   = 0x1c0,

		// integer arithmetic trap group
		EXCEPTION_INTEGER_DIVIDE_BY_ZERO       = 0x208,

		// instruction memory trap group
		EXCEPTION_I_CORRECTED_MEMORY_ERROR     = 0x288,
		EXCEPTION_I_UNCORRECTABLE_MEMORY_ERROR = 0x290,
		EXCEPTION_I_ALIGNMENT_FAULT            = 0x2a0,
		EXCEPTION_I_PAGE_FAULT                 = 0x2a8,
		EXCEPTION_I_EXECUTE_PROTECT_FAULT      = 0x2b0,

		// illegal operation trap group
		EXCEPTION_ILLEGAL_OPERATION            = 0x300,
		EXCEPTION_PRIVILEGED_INSTRUCTION       = 0x308,

		// diagnostic trap group
		EXCEPTION_TRACE                        = 0x380,

		// supervisor calls (0x400-0x7f8)
		EXCEPTION_SUPERVISOR_CALL_BASE         = 0x400,

		// prioritized interrupts (0x800-0xff8)
		EXCEPTION_INTERRUPT_BASE               = 0x800,
	};

	// trap source values are shifted into the correct field in the psw
	enum cpu_trap_sources
	{
		CTS_NO_CPU_TRAP            = 0 << 24,
		CTS_DIVIDE_BY_ZERO         = 2 << 24,
		CTS_ILLEGAL_OPERATION      = 4 << 24,
		CTS_PRIVILEGED_INSTRUCTION = 5 << 24,
		CTS_TRACE_TRAP             = 7 << 24,
	};

	enum memory_trap_sources
	{
		MTS_NO_MEMORY_TRAP                = 0 << 28,
		MTS_CORRECTED_MEMORY_ERROR        = 1 << 28,
		MTS_UNCORRECTABLE_MEMORY_ERROR    = 2 << 28,
		MTS_ALIGNMENT_FAULT               = 4 << 28,
		MTS_PAGE_FAULT                    = 5 << 28,
		MTS_READ_OR_EXECUTE_PROTECT_FAULT = 6 << 28,
		MTS_WRITE_PROTECT_FAULT           = 7 << 28,
	};

public:
<<<<<<< HEAD
	clipper_device(const machine_config &mconfig, device_type type, const char *name, const char *tag, device_t *owner, u32 clock, const char *shortname, const char *source);

	DECLARE_READ32_MEMBER(ssw) { return m_ssw; }
=======
	DECLARE_READ_LINE_MEMBER(ssw) { return m_ssw; }
>>>>>>> a0a9c325

protected:
	clipper_device(const machine_config &mconfig, device_type type, const char *tag, device_t *owner, u32 clock);

	// device-level overrides
	virtual void device_start() override;
	virtual void device_reset() override;

	// device_execute_interface overrides
	virtual u32 execute_min_cycles() const override { return 1; }
	virtual u32 execute_max_cycles() const override { return 1; } // FIXME: don't know, especially macro instructions
	virtual u32 execute_input_lines() const override { return 2; } // number of input/interrupt lines (irq/nmi)
	virtual void execute_run() override;
	virtual void execute_set_input(int inputnum, int state) override;

	// device_memory_interface overrides
	virtual const address_space_config *memory_space_config(address_spacenum spacenum) const override;

	// device_state_interface overrides
#if 0
	virtual void state_import(const device_state_entry &entry) override;
	virtual void state_export(const device_state_entry &entry) override;
#endif
	virtual void state_string_export(const device_state_entry &entry, std::string &str) const override;

	// device_disasm_interface overrides
	virtual uint32_t disasm_min_opcode_bytes() const override { return 2; } // smallest instruction
	virtual uint32_t disasm_max_opcode_bytes() const override { return 8; } // largest instruction
	virtual offs_t disasm_disassemble(std::ostream &stream, offs_t pc, const u8 *oprom, const u8 *opram, u32 options) override;

	// core registers
	u32 m_pc;
	u32 m_psw;
	u32 m_ssw;

	// integer registers
	s32 *m_r;     // active registers
	s32 m_ru[16]; // user registers
	s32 m_rs[16]; // supervisor registers

	// floating registers
	double m_f[16];

private:
	address_space_config m_insn_config;
	address_space_config m_data_config;

	address_space *m_insn;
	address_space *m_data;

	int m_icount;

	int m_irq;
	int m_nmi;

	// decoded instruction information
	struct
	{
		u8 opcode, subopcode;
		u8 r1, r2;

		s32 imm;
		u16 macro;

		// total size of instruction in bytes
		u32 size;

		// computed effective address
		u32 address;
	} m_info;

	void decode_instruction(u16 insn);
	int execute_instruction();
	bool evaluate_branch();

	uint32_t intrap(u32 vector, u32 pc, u32 cts = CTS_NO_CPU_TRAP, u32 mts = MTS_NO_MEMORY_TRAP);
};

class clipper_c100_device : public clipper_device
{
public:
	clipper_c100_device(const machine_config &mconfig, const char *tag, device_t *owner, u32 clock);
};

class clipper_c300_device : public clipper_device
{
public:
	clipper_c300_device(const machine_config &mconfig, const char *tag, device_t *owner, u32 clock);
};

class clipper_c400_device : public clipper_device
{
public:
	clipper_c400_device(const machine_config &mconfig, const char *tag, device_t *owner, u32 clock);
};

DECLARE_DEVICE_TYPE(CLIPPER_C100, clipper_c100_device)
DECLARE_DEVICE_TYPE(CLIPPER_C300, clipper_c300_device)
DECLARE_DEVICE_TYPE(CLIPPER_C400, clipper_c400_device)

extern CPU_DISASSEMBLE(clipper);
<<<<<<< HEAD
#endif // MAME_DEVICES_CPU_CLIPPER_H
=======

#endif // MAME_CPU_CLIPPER_CLIPPER_H
>>>>>>> a0a9c325
<|MERGE_RESOLUTION|>--- conflicted
+++ resolved
@@ -1,19 +1,12 @@
 // license:BSD-3-Clause
 // copyright-holders:Patrick Mackinlay
-<<<<<<< HEAD
 
 #ifndef MAME_DEVICES_CPU_CLIPPER_H
 #define MAME_DEVICES_CPU_CLIPPER_H
 
-=======
-#ifndef MAME_CPU_CLIPPER_CLIPPER_H
-#define MAME_CPU_CLIPPER_CLIPPER_H
-
->>>>>>> a0a9c325
 #pragma once
 
 #include <limits.h>
-
 
 class clipper_device : public cpu_device
 {
@@ -171,13 +164,7 @@
 	};
 
 public:
-<<<<<<< HEAD
-	clipper_device(const machine_config &mconfig, device_type type, const char *name, const char *tag, device_t *owner, u32 clock, const char *shortname, const char *source);
-
 	DECLARE_READ32_MEMBER(ssw) { return m_ssw; }
-=======
-	DECLARE_READ_LINE_MEMBER(ssw) { return m_ssw; }
->>>>>>> a0a9c325
 
 protected:
 	clipper_device(const machine_config &mconfig, device_type type, const char *tag, device_t *owner, u32 clock);
@@ -279,9 +266,5 @@
 DECLARE_DEVICE_TYPE(CLIPPER_C400, clipper_c400_device)
 
 extern CPU_DISASSEMBLE(clipper);
-<<<<<<< HEAD
-#endif // MAME_DEVICES_CPU_CLIPPER_H
-=======
-
-#endif // MAME_CPU_CLIPPER_CLIPPER_H
->>>>>>> a0a9c325
+
+#endif // MAME_DEVICES_CPU_CLIPPER_H