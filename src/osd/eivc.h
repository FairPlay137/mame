--- conflicted
+++ resolved
@@ -59,27 +59,17 @@
     leading zero bits in a 64-bit value
 -------------------------------------------------*/
 
-<<<<<<< HEAD
-#if defined(_WIN64)
-=======
->>>>>>> 1f192de4
 #ifndef count_leading_zeros_64
 #define count_leading_zeros_64 _count_leading_zeros_64
 __forceinline uint8_t _count_leading_zeros_64(uint64_t value)
 {
 	unsigned long index;
-<<<<<<< HEAD
-	return _BitScanReverse64(&index, value) ? (63U - index) : 64U;
-}
-#endif
-=======
 #ifdef PTR64
 	return _BitScanReverse64(&index, value) ? (63U - index) : 64U;
 #else
 	return _BitScanReverse(&index, uint32_t(value >> 32)) ? (31U - index) : _BitScanReverse(&index, uint32_t(value)) ? (63U - index) : 64U;
 #endif
 }
->>>>>>> 1f192de4
 #endif
 
 
@@ -88,17 +78,6 @@
     leading one bits in a 64-bit value
 -------------------------------------------------*/
 
-<<<<<<< HEAD
-#if defined(_WIN64)
-#ifndef count_leading_ones_64
-#define count_leading_ones_64 _count_leading_ones_64
-__forceinline uint8_t _count_leading_ones_64(uint32_t value)
-{
-	unsigned long index;
-	return _BitScanReverse64(&index, ~value) ? (63U - index) : 64U;
-}
-#endif
-=======
 #ifndef count_leading_ones_64
 #define count_leading_ones_64 _count_leading_ones_64
 __forceinline uint8_t _count_leading_ones_64(uint64_t value)
@@ -110,7 +89,6 @@
 	return _BitScanReverse(&index, ~uint32_t(value >> 32)) ? (31U - index) : _BitScanReverse(&index, ~uint32_t(value)) ? (63U - index) : 64U;
 #endif
 }
->>>>>>> 1f192de4
 #endif
 
 #endif // MAME_OSD_EIVC_H